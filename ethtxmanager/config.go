--- conflicted
+++ resolved
@@ -12,19 +12,10 @@
 	FrequencyToMonitorTxs types.Duration `mapstructure:"FrequencyToMonitorTxs"`
 	// WaitTxToBeMined time to wait after transaction was sent to the ethereum
 	WaitTxToBeMined types.Duration `mapstructure:"WaitTxToBeMined"`
-<<<<<<< HEAD
-	// WaitReceiptToBeGenerated time to wait after transaction was mined to get the receipt
-	WaitReceiptToBeGenerated types.Duration `mapstructure:"WaitReceiptToBeGenerated"`
-=======
 	// GetReceiptMaxTime is the max time to wait to get the receipt of the mined transaction
 	GetReceiptMaxTime types.Duration `mapstructure:"WaitReceiptMaxTime"`
 	// GetReceiptWaitInterval is the time to sleep before trying to get the receipt of the mined transaction
 	GetReceiptWaitInterval types.Duration `mapstructure:"WaitReceiptCheckInterval"`
-	// ConsolidationL1ConfirmationBlocks is the number of blocks to wait for a L1 tx to be consolidated
-	ConsolidationL1ConfirmationBlocks uint64 `mapstructure:"ConsolidationL1ConfirmationBlocks"`
-	// FinalizationL1ConfirmationBlocks is the number of blocks to wait for a L1 tx to be finalized
-	FinalizationL1ConfirmationBlocks uint64 `mapstructure:"FinalizationL1ConfirmationBlocks"`
->>>>>>> 57132585
 
 	// PrivateKeys defines all the key store files that are going
 	// to be read in order to provide the private keys to sign the L1 txs
