package main

import (
	"context"
	"math/big"
	"math/rand"
	"time"

	"github.com/0xPolygonHermez/zkevm-ethtx-manager/config/types"
	"github.com/0xPolygonHermez/zkevm-ethtx-manager/etherman"
	"github.com/0xPolygonHermez/zkevm-ethtx-manager/ethtxmanager"
	"github.com/0xPolygonHermez/zkevm-ethtx-manager/log"
	"github.com/ethereum/go-ethereum/common"
	"github.com/ethereum/go-ethereum/crypto/kzg4844"
)

var (
	to0  = common.HexToAddress("0x0000000000000000000000000000000000000000")
	from = common.HexToAddress("0xf39Fd6e51aad88F6F4ce6aB8827279cffFb92266")
)

func main() {
	config := ethtxmanager.Config{
<<<<<<< HEAD
		FrequencyToMonitorTxs:    types.Duration{Duration: 1 * time.Second},
		WaitTxToBeMined:          types.Duration{Duration: 2 * time.Minute},
		WaitReceiptToBeGenerated: types.Duration{Duration: 10 * time.Second},
		ForcedGas:                0,
		GasPriceMarginFactor:     1,
		MaxGasPriceLimit:         0,
		PersistenceFilename:      "ethtxmanager-persistence.json",
		ReadPendingL1Txs:         false,
		Log:                      log.Config{Level: "info", Environment: "development", Outputs: []string{"stderr"}},
		PrivateKeys:              []types.KeystoreFileConfig{{Path: "test.keystore", Password: "testonly"}},
=======
		FrequencyToMonitorTxs:             types.Duration{Duration: 1 * time.Second},
		WaitTxToBeMined:                   types.Duration{Duration: 2 * time.Minute},
		GetReceiptMaxTime:                 types.Duration{Duration: 10 * time.Second},
		GetReceiptWaitInterval:            types.Duration{Duration: 250 * time.Millisecond},
		ConsolidationL1ConfirmationBlocks: 5,
		FinalizationL1ConfirmationBlocks:  10,
		ForcedGas:                         0,
		GasPriceMarginFactor:              1,
		MaxGasPriceLimit:                  0,
		PersistenceFilename:               "ethtxmanager-persistence.json",
		ReadPendingL1Txs:                  false,
		Log:                               log.Config{Level: "info", Environment: "development", Outputs: []string{"stderr"}},
		PrivateKeys:                       []types.KeystoreFileConfig{{Path: "test.keystore", Password: "testonly"}},
>>>>>>> 57132585
		Etherman: etherman.Config{
			URL:              "http://localhost:8545",
			HTTPHeaders:      map[string]string{},
			MultiGasProvider: false,
			L1ChainID:        1337,
		},
	}
	log.Init(config.Log)
	log.Debug("Creating ethtxmanager")
	client, err := ethtxmanager.New(config)
	if err != nil {
		panic(err)
	}
	log.Debug("ethtxmanager created")

	ctx := context.Background()

	// Get starting nonce
	testEtherman, err := etherman.NewClient(config.Etherman)
	if err != nil {
		log.Fatalf("Error creating etherman client: %s", err)
	}

	nonce, err := testEtherman.CurrentNonce(ctx, from)
	if err != nil {
		log.Fatalf("Error getting nonce: %s", err)
	}

	go client.Start()
	log.Debug("ethtxmanager started")
	sendBlobTransaction(ctx, client, nonce)
	nonce++

	for i := 0; i < 0; i++ {
		time.Sleep(100 * time.Millisecond)
		sendTransaction(ctx, client, nonce)
		nonce++
	}

	for {
		time.Sleep(5 * time.Second)
		// Check all sent tx are confirmed
		results, err := client.ResultsByStatus(ctx, nil)
		if err != nil {
			log.Errorf("Error getting result: %s", err)
		}

		x := 0
		for x < len(results) {
			if results[x].Status != ethtxmanager.MonitoredTxStatusFinalized {
				log.Debugf("Tx %s not finalized yet: %s", results[x].ID, results[x].Status)
				break
			}
			x++
		}

		if x == len(results) {
			log.Info("All txs finalized")
			break
		}
	}

	// Clean up
	results, err := client.ResultsByStatus(ctx, []ethtxmanager.MonitoredTxStatus{ethtxmanager.MonitoredTxStatusFinalized})
	if err != nil {
		log.Errorf("Error getting result: %s", err)
	}
	for _, result := range results {
		log.Infof("Removing tx %s", result.ID)
		err = client.Remove(ctx, result.ID)
		if err != nil {
			log.Errorf("Error removing tx %s: %s", result.ID, err)
		}
	}
}

func sendTransaction(ctx context.Context, ethtxmanager *ethtxmanager.Client, nonce uint64) common.Hash {
	id, err := ethtxmanager.Add(ctx, &to0, &nonce, big.NewInt(1), []byte{byte(rand.Intn(256)), byte(rand.Intn(256)), byte(rand.Intn(256))}, 0, nil)
	if err != nil {
		log.Errorf("Error sending transaction: %s", err)
	} else {
		log.Infof("Transaction sent with id %s", id)
	}
	return id
}

func sendBlobTransaction(ctx context.Context, ethtxmanager *ethtxmanager.Client, nonce uint64) common.Hash {
	blobBytes := []byte{255, 1, 2, 3, 4, 5, 6, 7, 8, 9, 10, byte(rand.Intn(256)), byte(rand.Intn(256)), byte(rand.Intn(256)), byte(rand.Intn(256)), byte(rand.Intn(256))}
	blob, err := ethtxmanager.EncodeBlobData(blobBytes)
	if err != nil {
		log.Errorf("Error encoding blob data")
		return common.Hash{}
	}
	blobSidecar := ethtxmanager.MakeBlobSidecar([]kzg4844.Blob{blob})

	// data := []byte{228, 103, 97, 196} // pol method
	data := []byte{}
	id, err := ethtxmanager.Add(ctx, &to0, &nonce, big.NewInt(0), data, 0, blobSidecar)
	if err != nil {
		log.Errorf("Error sending Blob transaction: %s", err)
	} else {
		log.Infof("Blob Transaction sent with id %s", id)
	}
	return id
}<|MERGE_RESOLUTION|>--- conflicted
+++ resolved
@@ -21,32 +21,17 @@
 
 func main() {
 	config := ethtxmanager.Config{
-<<<<<<< HEAD
-		FrequencyToMonitorTxs:    types.Duration{Duration: 1 * time.Second},
-		WaitTxToBeMined:          types.Duration{Duration: 2 * time.Minute},
-		WaitReceiptToBeGenerated: types.Duration{Duration: 10 * time.Second},
-		ForcedGas:                0,
-		GasPriceMarginFactor:     1,
-		MaxGasPriceLimit:         0,
-		PersistenceFilename:      "ethtxmanager-persistence.json",
-		ReadPendingL1Txs:         false,
-		Log:                      log.Config{Level: "info", Environment: "development", Outputs: []string{"stderr"}},
-		PrivateKeys:              []types.KeystoreFileConfig{{Path: "test.keystore", Password: "testonly"}},
-=======
-		FrequencyToMonitorTxs:             types.Duration{Duration: 1 * time.Second},
-		WaitTxToBeMined:                   types.Duration{Duration: 2 * time.Minute},
-		GetReceiptMaxTime:                 types.Duration{Duration: 10 * time.Second},
-		GetReceiptWaitInterval:            types.Duration{Duration: 250 * time.Millisecond},
-		ConsolidationL1ConfirmationBlocks: 5,
-		FinalizationL1ConfirmationBlocks:  10,
-		ForcedGas:                         0,
-		GasPriceMarginFactor:              1,
-		MaxGasPriceLimit:                  0,
-		PersistenceFilename:               "ethtxmanager-persistence.json",
-		ReadPendingL1Txs:                  false,
-		Log:                               log.Config{Level: "info", Environment: "development", Outputs: []string{"stderr"}},
-		PrivateKeys:                       []types.KeystoreFileConfig{{Path: "test.keystore", Password: "testonly"}},
->>>>>>> 57132585
+		FrequencyToMonitorTxs:  types.Duration{Duration: 1 * time.Second},
+		WaitTxToBeMined:        types.Duration{Duration: 2 * time.Minute},
+		GetReceiptMaxTime:      types.Duration{Duration: 10 * time.Second},
+		GetReceiptWaitInterval: types.Duration{Duration: 250 * time.Millisecond},
+		ForcedGas:              0,
+		GasPriceMarginFactor:   1,
+		MaxGasPriceLimit:       0,
+		PersistenceFilename:    "ethtxmanager-persistence.json",
+		ReadPendingL1Txs:       false,
+		Log:                    log.Config{Level: "info", Environment: "development", Outputs: []string{"stderr"}},
+		PrivateKeys:            []types.KeystoreFileConfig{{Path: "test.keystore", Password: "testonly"}},
 		Etherman: etherman.Config{
 			URL:              "http://localhost:8545",
 			HTTPHeaders:      map[string]string{},
@@ -77,10 +62,10 @@
 
 	go client.Start()
 	log.Debug("ethtxmanager started")
-	sendBlobTransaction(ctx, client, nonce)
-	nonce++
+	// sendBlobTransaction(ctx, client, nonce)
+	// nonce++
 
-	for i := 0; i < 0; i++ {
+	for i := 0; i < 1; i++ {
 		time.Sleep(100 * time.Millisecond)
 		sendTransaction(ctx, client, nonce)
 		nonce++
